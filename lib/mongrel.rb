--- conflicted
+++ resolved
@@ -1,9 +1,5 @@
-<<<<<<< HEAD
-# Ruby
-=======
 
 # Standard libraries
->>>>>>> fa3f48f6
 require 'socket'
 require 'tempfile'
 require 'yaml'
@@ -12,31 +8,16 @@
 require 'uri'
 require 'stringio'
 
-<<<<<<< HEAD
-# Ensure working require
-require 'mongrel/gems'
-
-# TODO: Only require these for RUBY_VERSION <= 1.8.6 
-#       and only for platforms that require it, exclusive matching
-if !RUBY_PLATFORM.match(/java|mswin/) && !RUBY_VERSION.match(/1\.8\.\d/)
-=======
 # Compiled Mongrel extension
 require 'http11'
 
 # Gem conditional loader
 require 'mongrel/gems'
->>>>>>> fa3f48f6
 Mongrel::Gems.require 'cgi_multipart_eof_fix'
 Mongrel::Gems.require 'fastthread'
-end
 require 'thread'
 
-<<<<<<< HEAD
-require 'http11'
-require 'mongrel/logger'
-=======
 # Ruby Mongrel
->>>>>>> fa3f48f6
 require 'mongrel/cgi'
 require 'mongrel/handlers'
 require 'mongrel/command'
@@ -64,6 +45,7 @@
     attr_accessor :http_body
   end
 
+
   # This is the main driver of Mongrel, while the Mongrel::HttpParser and Mongrel::URIClassifier
   # make up the majority of how the server functions.  It's a very simple class that just
   # has a thread accepting connections and a simple HttpServer.process_client function
@@ -71,7 +53,7 @@
   #
   # You use it by doing the following:
   #
-  #   server = 2("0.0.0.0", 3000)
+  #   server = HttpServer.new("0.0.0.0", 3000)
   #   server.register("/stuff", MyNiftyHandler.new)
   #   server.run.join
   #
@@ -92,8 +74,6 @@
     attr_reader :timeout
     attr_reader :num_processors
 
-    attr_accessor :logger
-
     # Creates a working server on host:port (strange things happen if port isn't a Number).
     # Use HttpServer::run to start the server and HttpServer.acceptor.join to 
     # join the thread that's processing incoming requests on the socket.
@@ -107,7 +87,7 @@
     # The throttle parameter is a sleep timeout (in hundredths of a second) that is placed between 
     # socket.accept calls in order to give the server a cheap throttle time.  It defaults to 0 and
     # actually if it is 0 then the sleep is not done at all.
-    def initialize(host, port, num_processors=950, throttle=0, timeout=60, log=nil, log_level=:debug)
+    def initialize(host, port, num_processors=950, throttle=0, timeout=60)
       
       tries = 0
       @socket = TCPServer.new(host, port) 
@@ -119,9 +99,8 @@
       @throttle = throttle / 100.0
       @num_processors = num_processors
       @timeout = timeout
-      @logger = Mongrel::Log.new(log || "log/mongrel-#{host}-#{port}.log", log_level)
-    end
-    
+    end
+
     # Does the majority of the IO processing.  It has been written in Ruby using
     # about 7 different IO processing strategies and no matter how it's done 
     # the performance just does not improve.  It is currently carefully constructed
@@ -205,23 +184,21 @@
       rescue EOFError,Errno::ECONNRESET,Errno::EPIPE,Errno::EINVAL,Errno::EBADF
         client.close rescue nil
       rescue HttpParserError => e
-        Mongrel.log(:error, "#{Time.now.httpdate}: HTTP parse error, malformed request (#{params[Const::HTTP_X_FORWARDED_FOR] || client.peeraddr.last}): #{e.inspect}")
-        Mongrel.log(:error, "#{Time.now.httpdate}: REQUEST DATA: #{data.inspect}\n---\nPARAMS: #{params.inspect}\n---\n")
-        # http://www.w3.org/Protocols/rfc2616/rfc2616-sec10.html#sec10.4
-        client.write(Const::ERROR_400_RESPONSE)
+        STDERR.puts "#{Time.now}: HTTP parse error, malformed request (#{params[Const::HTTP_X_FORWARDED_FOR] || client.peeraddr.last}): #{e.inspect}"
+        STDERR.puts "#{Time.now}: REQUEST DATA: #{data.inspect}\n---\nPARAMS: #{params.inspect}\n---\n"
       rescue Errno::EMFILE
         reap_dead_workers('too many files')
       rescue Object => e
-        Mongrel.log(:error, "#{Time.now.httpdate}: Read error: #{e.inspect}")
-        Mongrel.log(:error, e.backtrace.join("\n"))
+        STDERR.puts "#{Time.now}: Read error: #{e.inspect}"
+        STDERR.puts e.backtrace.join("\n")
       ensure
         begin
           client.close
         rescue IOError
           # Already closed
         rescue Object => e
-          Mongrel.log(:error, "#{Time.now.httpdate}: Client error: #{e.inspect}")
-          Mongrel.log(:error, e.backtrace.join("\n"))
+          STDERR.puts "#{Time.now}: Client error: #{e.inspect}"
+          STDERR.puts e.backtrace.join("\n")
         end
         request.body.close! if request and request.body.class == Tempfile
       end
@@ -233,18 +210,14 @@
     # after the reap is done.  It only runs if there are workers to reap.
     def reap_dead_workers(reason='unknown')
       if @workers.list.length > 0
-        Mongrel.log(:error, "#{Time.now.httpdate}: Reaping #{@workers.list.length} threads for slow workers because of '#{reason}'")
-        error_msg = "#{Time.now.httpdate}: Mongrel timed out this thread: #{reason}"
+        STDERR.puts "#{Time.now}: Reaping #{@workers.list.length} threads for slow workers because of '#{reason}'"
+        error_msg = "Mongrel timed out this thread: #{reason}"
         mark = Time.now
         @workers.list.each do |worker|
           worker[:started_on] = Time.now if not worker[:started_on]
 
           if mark - worker[:started_on] > @timeout + @throttle
-<<<<<<< HEAD
-            Mongrel.log(:error, "#{Time.now.httpdate}: Thread #{worker.inspect} is too old, killing.")
-=======
             STDERR.puts "Thread #{worker.inspect} is too old, killing."
->>>>>>> fa3f48f6
             worker.raise(TimeoutError.new(error_msg))
           end
         end
@@ -259,7 +232,7 @@
     # that much longer.
     def graceful_shutdown
       while reap_dead_workers("shutdown") > 0
-        Mongrel.log(:error, "#{Time.now.httpdate}: Waiting for #{@workers.list.length} requests to finish, could take #{@timeout + @throttle} seconds.")
+        STDERR.puts "Waiting for #{@workers.list.length} requests to finish, could take #{@timeout + @throttle} seconds."
         sleep @timeout / 10
       end
     end
@@ -297,16 +270,18 @@
           while true
             begin
               client = @socket.accept
-
-              num_workers = @workers.list.length
-              if num_workers >= @num_processors
-                Mongrel.log(:error, "#{Time.now.httpdate}: Server overloaded with #{num_workers} processors (#@num_processors max). Dropping connection.")
+  
+              if defined?($tcp_cork_opts) and $tcp_cork_opts
+                client.setsockopt(*$tcp_cork_opts) rescue nil
+              end
+  
+              worker_list = @workers.list
+  
+              if worker_list.length >= @num_processors
+                STDERR.puts "Server overloaded with #{worker_list.length} processors (#@num_processors max). Dropping connection."
                 client.close rescue nil
                 reap_dead_workers("max processors")
               else
-                if defined?($tcp_cork_opts) and $tcp_cork_opts
-                  client.setsockopt(*$tcp_cork_opts) rescue nil
-                end
                 thread = Thread.new(client) {|c| process_client(c) }
                 thread[:started_on] = Time.now
                 @workers.add(thread)
@@ -322,14 +297,14 @@
               # client closed the socket even before accept
               client.close rescue nil
             rescue Object => e
-              Mongrel.log(:error, "#{Time.now.httpdate}: Unhandled listen loop exception #{e.inspect}.")
-              Mongrel.log(:error, e.backtrace.join("\n"))
+              STDERR.puts "#{Time.now}: Unhandled listen loop exception #{e.inspect}."
+              STDERR.puts e.backtrace.join("\n")
             end
           end
           graceful_shutdown
         ensure
           @socket.close
-          # Mongrel.log(:error, "#{Time.now.httpdate}: Closed socket.")
+          # STDERR.puts "#{Time.now}: Closed socket."
         end
       end
 
