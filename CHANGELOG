--- conflicted
+++ resolved
@@ -1,11 +1,8 @@
 
-<<<<<<< HEAD
-=======
 v1.1.4. Fix camping handler. Correct treatment of @throttle parameter.
 
 v1.1.3. Fix security flaw of DirHandler; reported on mailing list.
 
->>>>>>> fa3f48f6
 v1.1.2. Fix worker termination bug; fix JRuby 1.0.3 load order issue; fix require issue on systems without Rubygems.
 
 v1.1.1. Fix mongrel_rails restart bug; fix bug with Rack status codes.
