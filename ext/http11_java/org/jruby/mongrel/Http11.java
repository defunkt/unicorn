/***** BEGIN LICENSE BLOCK *****
 * Version: CPL 1.0/GPL 2.0/LGPL 2.1
 *
 * The contents of this file are subject to the Common Public
 * License Version 1.0 (the "License"); you may not use this file
 * except in compliance with the License. You may obtain a copy of
 * the License at http://www.eclipse.org/legal/cpl-v10.html
 *
 * Software distributed under the License is distributed on an "AS
 * IS" basis, WITHOUT WARRANTY OF ANY KIND, either express or
 * implied. See the License for the specific language governing
 * rights and limitations under the License.
 *
 * Copyright (C) 2007 Ola Bini <ola@ologix.com>
 * 
 * Alternatively, the contents of this file may be used under the terms of
 * either of the GNU General Public License Version 2 or later (the "GPL"),
 * or the GNU Lesser General Public License Version 2.1 or later (the "LGPL"),
 * in which case the provisions of the GPL or the LGPL are applicable instead
 * of those above. If you wish to allow use of your version of this file only
 * under the terms of either the GPL or the LGPL, and not to allow others to
 * use your version of this file under the terms of the CPL, indicate your
 * decision by deleting the provisions above and replace them with the notice
 * and other provisions required by the GPL or the LGPL. If you do not delete
 * the provisions above, a recipient may use your version of this file under
 * the terms of any one of the CPL, the GPL or the LGPL.
 ***** END LICENSE BLOCK *****/
package org.jruby.mongrel;

import org.jruby.Ruby;
import org.jruby.RubyClass;
import org.jruby.RubyHash;
import org.jruby.RubyModule;
import org.jruby.RubyNumeric;
import org.jruby.RubyObject;
import org.jruby.RubyString;

import org.jruby.runtime.CallbackFactory;
import org.jruby.runtime.ObjectAllocator;
import org.jruby.runtime.builtin.IRubyObject;

import org.jruby.exceptions.RaiseException;

import org.jruby.util.ByteList;

/**
 * @author <a href="mailto:ola.bini@ki.se">Ola Bini</a>
 */
public class Http11 extends RubyObject {
    public final static int MAX_FIELD_NAME_LENGTH = 256;
    public final static String MAX_FIELD_NAME_LENGTH_ERR = "HTTP element FIELD_NAME is longer than the 256 allowed length.";
    public final static int MAX_FIELD_VALUE_LENGTH = 80 * 1024;
    public final static String MAX_FIELD_VALUE_LENGTH_ERR = "HTTP element FIELD_VALUE is longer than the 81920 allowed length.";
    public final static int MAX_REQUEST_URI_LENGTH = 1024 * 12;
    public final static String MAX_REQUEST_URI_LENGTH_ERR = "HTTP element REQUEST_URI is longer than the 12288 allowed length.";
    public final static int MAX_FRAGMENT_LENGTH = 1024;
    public final static String MAX_FRAGMENT_LENGTH_ERR = "HTTP element REQUEST_PATH is longer than the 1024 allowed length.";
    public final static int MAX_REQUEST_PATH_LENGTH = 1024;
    public final static String MAX_REQUEST_PATH_LENGTH_ERR = "HTTP element REQUEST_PATH is longer than the 1024 allowed length.";
    public final static int MAX_QUERY_STRING_LENGTH = 1024 * 10;
    public final static String MAX_QUERY_STRING_LENGTH_ERR = "HTTP element QUERY_STRING is longer than the 10240 allowed length.";
    public final static int MAX_HEADER_LENGTH = 1024 * (80 + 32);
    public final static String MAX_HEADER_LENGTH_ERR = "HTTP element HEADER is longer than the 114688 allowed length.";


    private static ObjectAllocator ALLOCATOR = new ObjectAllocator() {
        public IRubyObject allocate(Ruby runtime, RubyClass klass) {
            return new Http11(runtime, klass);
        }
    };

    public static void createHttp11(Ruby runtime) {
        RubyModule mMongrel = runtime.defineModule("Mongrel");
        mMongrel.defineClassUnder("HttpParserError",runtime.getClass("IOError"),runtime.getClass("IOError").getAllocator());

        CallbackFactory cf = runtime.callbackFactory(Http11.class);

        RubyClass cHttpParser = mMongrel.defineClassUnder("HttpParser",runtime.getObject(),ALLOCATOR);
        cHttpParser.defineFastMethod("initialize",cf.getFastMethod("initialize"));
        cHttpParser.defineFastMethod("reset",cf.getFastMethod("reset"));
        cHttpParser.defineFastMethod("finish",cf.getFastMethod("finish"));
        cHttpParser.defineFastMethod("execute",cf.getFastMethod("execute", IRubyObject.class, IRubyObject.class, IRubyObject.class));
        cHttpParser.defineFastMethod("error?",cf.getFastMethod("has_error"));
        cHttpParser.defineFastMethod("finished?",cf.getFastMethod("is_finished"));
        cHttpParser.defineFastMethod("nread",cf.getFastMethod("nread"));
    }

    private Ruby runtime;
    private RubyClass eHttpParserError;
    private Http11Parser hp;

    public Http11(Ruby runtime, RubyClass clazz) {
        super(runtime,clazz);
        this.runtime = runtime;
        this.eHttpParserError = (RubyClass)runtime.getModule("Mongrel").getConstant("HttpParserError");
        this.hp = new Http11Parser();
        this.hp.parser.http_field = http_field;
        this.hp.parser.request_method = request_method;
        this.hp.parser.request_uri = request_uri;
        this.hp.parser.fragment = fragment;
        this.hp.parser.request_path = request_path;
        this.hp.parser.query_string = query_string;
        this.hp.parser.http_version = http_version;
        this.hp.parser.header_done = header_done;
        this.hp.parser.init();
    }

    public void validateMaxLength(int len, int max, String msg) {
        if(len>max) {
            throw new RaiseException(runtime, eHttpParserError, msg, true);
        }
    }

    private Http11Parser.FieldCB http_field = new Http11Parser.FieldCB() {
            public void call(Object data, int field, int flen, int value, int vlen) {
                RubyHash req = (RubyHash)data;
                RubyString v,f;
                validateMaxLength(flen, MAX_FIELD_NAME_LENGTH, MAX_FIELD_NAME_LENGTH_ERR);
                validateMaxLength(vlen, MAX_FIELD_VALUE_LENGTH, MAX_FIELD_VALUE_LENGTH_ERR);

                v = RubyString.newString(runtime, new ByteList(Http11.this.hp.parser.buffer,value,vlen));
                f = RubyString.newString(runtime, "HTTP_");
                ByteList b = new ByteList(Http11.this.hp.parser.buffer,field,flen);
                for(int i=0,j=b.realSize;i<j;i++) {
                    if((b.bytes[i]&0xFF) == '-') {
                        b.bytes[i] = (byte)'_';
                    } else {
                        b.bytes[i] = (byte)Character.toUpperCase((char)b.bytes[i]);
                    }
                }
                f.cat(b);
                req.aset(f,v);
            }
        };

    private Http11Parser.ElementCB request_method = new Http11Parser.ElementCB() {
            public void call(Object data, int at, int length) {
                RubyHash req = (RubyHash)data;
                RubyString val = RubyString.newString(runtime,new ByteList(hp.parser.buffer,at,length));
                req.aset(runtime.newString("REQUEST_METHOD"),val);
            }
        };

    private Http11Parser.ElementCB request_uri = new Http11Parser.ElementCB() {
            public void call(Object data, int at, int length) {
                RubyHash req = (RubyHash)data;
                validateMaxLength(length, MAX_REQUEST_URI_LENGTH, MAX_REQUEST_URI_LENGTH_ERR);
                RubyString val = RubyString.newString(runtime,new ByteList(hp.parser.buffer,at,length));
                req.aset(runtime.newString("REQUEST_URI"),val);
            }
        };

    private Http11Parser.ElementCB fragment = new Http11Parser.ElementCB() {
            public void call(Object data, int at, int length) {
                RubyHash req = (RubyHash)data;
                validateMaxLength(length, MAX_FRAGMENT_LENGTH, MAX_FRAGMENT_LENGTH_ERR);
                RubyString val = RubyString.newString(runtime,new ByteList(hp.parser.buffer,at,length));
                req.aset(runtime.newString("FRAGMENT"),val);
            }
        };

    private Http11Parser.ElementCB request_path = new Http11Parser.ElementCB() {
            public void call(Object data, int at, int length) {
                RubyHash req = (RubyHash)data;
                validateMaxLength(length, MAX_REQUEST_PATH_LENGTH, MAX_REQUEST_PATH_LENGTH_ERR);
                RubyString val = RubyString.newString(runtime,new ByteList(hp.parser.buffer,at,length));
                req.aset(runtime.newString("REQUEST_PATH"),val);
            }
        };

    private Http11Parser.ElementCB query_string = new Http11Parser.ElementCB() {
            public void call(Object data, int at, int length) {
                RubyHash req = (RubyHash)data;
                validateMaxLength(length, MAX_QUERY_STRING_LENGTH, MAX_QUERY_STRING_LENGTH_ERR);
                RubyString val = RubyString.newString(runtime,new ByteList(hp.parser.buffer,at,length));
                req.aset(runtime.newString("QUERY_STRING"),val);
            }
        };

    private Http11Parser.ElementCB http_version = new Http11Parser.ElementCB() {
            public void call(Object data, int at, int length) {
                RubyHash req = (RubyHash)data;
                RubyString val = RubyString.newString(runtime,new ByteList(hp.parser.buffer,at,length));
                req.aset(runtime.newString("HTTP_VERSION"),val);
            }
        };

    private Http11Parser.ElementCB header_done = new Http11Parser.ElementCB() {
            public void call(Object data, int at, int length) {
                RubyHash req = (RubyHash)data;
                IRubyObject temp,ctype,clen;
                
                clen = req.aref(runtime.newString("HTTP_CONTENT_LENGTH"));
                if(!clen.isNil()) {
                    req.aset(runtime.newString("CONTENT_LENGTH"),clen);
                }

                ctype = req.aref(runtime.newString("HTTP_CONTENT_TYPE"));
                if(!ctype.isNil()) {
                    req.aset(runtime.newString("CONTENT_TYPE"),ctype);
                }

                req.aset(runtime.newString("GATEWAY_INTERFACE"),runtime.newString("CGI/1.2"));
                if(!(temp = req.aref(runtime.newString("HTTP_HOST"))).isNil()) {
                    String s = temp.toString();
                    int colon = s.indexOf(':');
                    if(colon != -1) {
                        req.aset(runtime.newString("SERVER_NAME"),runtime.newString(s.substring(0,colon)));
                        req.aset(runtime.newString("SERVER_PORT"),runtime.newString(s.substring(colon+1)));
                    } else {
                        req.aset(runtime.newString("SERVER_NAME"),temp);
                        req.aset(runtime.newString("SERVER_PORT"),runtime.newString("80"));
                    }
                }

                req.setInstanceVariable("@http_body", RubyString.newString(runtime, new ByteList(hp.parser.buffer, at, length)));
                req.aset(runtime.newString("SERVER_PROTOCOL"),runtime.newString("HTTP/1.1"));
<<<<<<< HEAD
                req.aset(runtime.newString("SERVER_SOFTWARE"),runtime.newString("Mongrel 1.2"));
=======
                req.aset(runtime.newString("SERVER_SOFTWARE"),runtime.newString("Mongrel 1.2.0"));
>>>>>>> fa3f48f6
            }
        };

    public IRubyObject initialize() {
        this.hp.parser.init();
        return this;
    }

    public IRubyObject reset() {
        this.hp.parser.init();
        return runtime.getNil();
    }

    public IRubyObject finish() {
        this.hp.finish();
        return this.hp.is_finished() ? runtime.getTrue() : runtime.getFalse();
    }

    public IRubyObject execute(IRubyObject req_hash, IRubyObject data, IRubyObject start) {
        int from = 0;
        from = RubyNumeric.fix2int(start);
        ByteList d = ((RubyString)data).getByteList();
        if(from >= d.realSize) {
            throw new RaiseException(runtime, eHttpParserError, "Requested start is after data buffer end.", true);
        } else {
            this.hp.parser.data = req_hash;
            this.hp.execute(d,from);
            validateMaxLength(this.hp.parser.nread,MAX_HEADER_LENGTH, MAX_HEADER_LENGTH_ERR);
            if(this.hp.has_error()) {
                throw new RaiseException(runtime, eHttpParserError, "Invalid HTTP format, parsing fails.", true);
            } else {
                return runtime.newFixnum(this.hp.parser.nread);
            }
        }
    }

    public IRubyObject has_error() {
        return this.hp.has_error() ? runtime.getTrue() : runtime.getFalse();
    }

    public IRubyObject is_finished() {
        return this.hp.is_finished() ? runtime.getTrue() : runtime.getFalse();
    }

    public IRubyObject nread() {
        return runtime.newFixnum(this.hp.parser.nread);
    }
}// Http11<|MERGE_RESOLUTION|>--- conflicted
+++ resolved
@@ -215,11 +215,7 @@
 
                 req.setInstanceVariable("@http_body", RubyString.newString(runtime, new ByteList(hp.parser.buffer, at, length)));
                 req.aset(runtime.newString("SERVER_PROTOCOL"),runtime.newString("HTTP/1.1"));
-<<<<<<< HEAD
-                req.aset(runtime.newString("SERVER_SOFTWARE"),runtime.newString("Mongrel 1.2"));
-=======
                 req.aset(runtime.newString("SERVER_SOFTWARE"),runtime.newString("Mongrel 1.2.0"));
->>>>>>> fa3f48f6
             }
         };
 
@@ -251,7 +247,7 @@
             if(this.hp.has_error()) {
                 throw new RaiseException(runtime, eHttpParserError, "Invalid HTTP format, parsing fails.", true);
             } else {
-                return runtime.newFixnum(this.hp.parser.nread);
+                return runtime.newFixnum((long)this.hp.parser.nread);
             }
         }
     }
