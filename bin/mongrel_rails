--- conflicted
+++ resolved
@@ -30,11 +30,7 @@
         ['-a', '--address ADDR', "Address to bind to", :@address, "0.0.0.0"],
         ['-l', '--log FILE', "Where to write log messages", :@log_file, "log/mongrel.log"],
         ['-P', '--pid FILE', "Where to write the PID", :@pid_file, "log/mongrel.pid"],
-<<<<<<< HEAD
-        ['-n', '--num-procs INT', "Number of processors active before clients denied", :@num_processors, 1024],
-=======
         ['-n', '--num-processors INT', "Number of processors active before clients denied", :@num_processors, 1024],
->>>>>>> fa3f48f6
         ['-o', '--timeout TIME', "Time to wait (in seconds) before killing a stalled thread", :@timeout, 60],
         ['-t', '--throttle TIME', "Time to pause (in hundredths of a second) between accepting clients", :@throttle, 0],
         ['-m', '--mime PATH', "A YAML file that lists additional MIME types", :@mime_map, nil],
@@ -80,56 +76,51 @@
 
     def run
       if @generate
-        @generate = File.expand_path(@generate)
-        Mongrel.log(:error, "** Writing config to \"#@generate\".")
+	@generate = File.expand_path(@generate)
+        STDERR.puts "** Writing config to \"#@generate\"."
         open(@generate, "w") {|f| f.write(settings.to_yaml) }
-        Mongrel.log(:error, "** Finished.  Run \"mongrel_rails start -C #@generate\" to use the config file.")
+        STDERR.puts "** Finished.  Run \"mongrel_rails start -C #@generate\" to use the config file."
         exit 0
       end
 
       config = Mongrel::Rails::RailsConfigurator.new(settings) do
         if defaults[:daemon]
           if File.exist? defaults[:pid_file]
-            Mongrel.log(:error, "!!! PID file #{defaults[:pid_file]} already exists.  Mongrel could be running already.  Check your #{defaults[:log_file]} for errors.")
-            Mongrel.log(:error, "!!! Exiting with error.  You must stop mongrel and clear the .pid before I'll attempt a start.")
+            log "!!! PID file #{defaults[:pid_file]} already exists.  Mongrel could be running already.  Check your #{defaults[:log_file]} for errors."
+            log "!!! Exiting with error.  You must stop mongrel and clear the .pid before I'll attempt a start."
             exit 1
           end
 
           daemonize
           write_pid_file
-<<<<<<< HEAD
-          Mongrel.log("Daemonized, any open files are closed.  Look at #{defaults[:pid_file]} and #{defaults[:log_file]} for info.")
-          Mongrel.log("Settings loaded from #{@config_file} (they override command line).") if @config_file
-=======
           log "Daemonized, any open files are closed.  Look at #{defaults[:pid_file]} and #{defaults[:log_file]} for info."
           log "Settings loaded from #{@config_file} (they override command line)." if @config_file
->>>>>>> fa3f48f6
-        end
-
-        Mongrel.log("Starting Mongrel listening at #{defaults[:host]}:#{defaults[:port]}, further information can be found in log/mongrel-#{defaults[:host]}-#{defaults[:port]}.log")
+        end
+
+        log "Starting Mongrel listening at #{defaults[:host]}:#{defaults[:port]}"
 
         listener do
           mime = {}
           if defaults[:mime_map]
-            Mongrel.log("Loading additional MIME types from #{defaults[:mime_map]}")
+            log "Loading additional MIME types from #{defaults[:mime_map]}"
             mime = load_mime_map(defaults[:mime_map], mime)
           end
 
           if defaults[:debug]
-            Mongrel.log("Installing debugging prefixed filters. Look in log/mongrel_debug for the files.")
+            log "Installing debugging prefixed filters. Look in log/mongrel_debug for the files."
             debug "/"
           end
 
-          Mongrel.log("Starting Rails with #{defaults[:environment]} environment...")
-          Mongrel.log("Mounting Rails at #{defaults[:prefix]}...") if defaults[:prefix]
+          log "Starting Rails with #{defaults[:environment]} environment..."
+          log "Mounting Rails at #{defaults[:prefix]}..." if defaults[:prefix]
           uri defaults[:prefix] || "/", :handler => rails(:mime => mime, :prefix => defaults[:prefix])
-          Mongrel.log("Rails loaded.")
-
-          Mongrel.log("Loading any Rails specific GemPlugins" )
+          log "Rails loaded."
+
+          log "Loading any Rails specific GemPlugins"
           load_plugins
 
           if defaults[:config_script]
-            Mongrel.log("Loading #{defaults[:config_script]} external config script")
+            log "Loading #{defaults[:config_script]} external config script"
             run_config(defaults[:config_script])
           end
 
@@ -138,37 +129,29 @@
       end
 
       config.run
-      Mongrel.log("Mongrel #{Mongrel::Const::MONGREL_VERSION} available at #{@address}:#{@port}")
+      config.log "Mongrel #{Mongrel::Const::MONGREL_VERSION} available at #{@address}:#{@port}"
 
       unless config.defaults[:daemon]
-<<<<<<< HEAD
-        Mongrel.log("Use CTRL-C to stop.")
-=======
         config.log "Use CTRL-C to stop." 
->>>>>>> fa3f48f6
       end
 
       config.join
 
       if config.needs_restart
-<<<<<<< HEAD
-        unless RUBY_PLATFORM =~ /djgpp|(cyg|ms|bcc)win|mingw/
-=======
         if RUBY_PLATFORM !~ /djgpp|(cyg|ms|bcc)win|mingw/
->>>>>>> fa3f48f6
           cmd = "ruby #{__FILE__} start #{original_args.join(' ')}"
-          Mongrel.log("Restarting with arguments:  #{cmd}")
+          config.log "Restarting with arguments:  #{cmd}"
           config.stop(false, true)
           config.remove_pid_file
 
           if config.defaults[:daemon]
             system cmd
           else
-            Mongrel.log(:error, "Can't restart unless in daemon mode.")
+            STDERR.puts "Can't restart unless in daemon mode."
             exit 1
           end
         else
-          Mongrel.log("Win32 does not support restarts. Exiting.")
+          config.log "Win32 does not support restarts. Exiting."
         end
       end
     end
@@ -178,7 +161,7 @@
       begin
         settings = YAML.load_file(@config_file)
       ensure
-        Mongrel.log(:error, "** Loading settings from #{@config_file} (they override command line).") unless @daemon || settings[:daemon]
+        STDERR.puts "** Loading settings from #{@config_file} (they override command line)." unless @daemon || settings[:daemon] 
       end
 
       settings[:includes] ||= ["mongrel"]
@@ -188,7 +171,6 @@
         key = key.to_s
         if config_keys.include?(key)
           key = 'address' if key == 'host'
-          key = 'num_processors' if key == 'num_procs'
           self.instance_variable_set("@#{key}", value)
         else
           failure "Unknown configuration setting: #{key}"  
@@ -199,14 +181,13 @@
 
     def config_keys
       @config_keys ||=
-        %w(address host port cwd log_file pid_file environment docroot mime_map daemon debug includes config_script num_processors num_procs timeout throttle user group prefix)
+        %w(address host port cwd log_file pid_file environment docroot mime_map daemon debug includes config_script num_processors timeout throttle user group prefix)
     end
 
     def settings
       config_keys.inject({}) do |hash, key|
         value = self.instance_variable_get("@#{key}")
         key = 'host' if key == 'address'
-        key = 'num_processors' if key == 'num_procs'
         hash[key.to_sym] ||= value
         hash
       end
