--- conflicted
+++ resolved
@@ -1,41 +1,21 @@
 
 require 'rubygems'
-<<<<<<< HEAD
-gem 'echoe', '>=2.7.5'
-=======
 gem 'echoe', '>=2.7.11'
->>>>>>> fa3f48f6
 require 'echoe'
 
 e = Echoe.new("mongrel") do |p|
   p.summary = "A small fast HTTP library and server that runs Rails, Camping, Nitro and Iowa apps."
-<<<<<<< HEAD
-  p.author ="Zed A. Shaw"
-  p.clean_pattern = ['ext/http11/*.{bundle,so,o,obj,pdb,lib,def,exp}', 'lib/*.{bundle,so,o,obj,pdb,lib,def,exp}', 'ext/http11/Makefile', 'pkg', 'lib/*.bundle', '*.gem', 'site/output', '.config', 'lib/http11.jar', 'ext/http11_java/classes', 'coverage']
-  p.url = "http://mongrel.rubyforge.org"
-  p.rdoc_pattern = ['README', 'LICENSE', 'CHANGELOG', 'COPYING', 'lib/**/*.rb', 'doc/**/*.rdoc']
-=======
   p.author = "Zed A. Shaw"
   p.email = "mongrel-development@rubyforge.org"
   p.clean_pattern = ['ext/http11/*.{bundle,so,o,obj,pdb,lib,def,exp}', 'lib/*.{bundle,so,o,obj,pdb,lib,def,exp}', 'ext/http11/Makefile', 'pkg', 'lib/*.bundle', '*.gem', 'site/output', '.config', 'lib/http11.jar', 'ext/http11_java/classes', 'coverage', 'test_*.log', 'log', 'doc']
   p.url = "http://mongrel.rubyforge.org"
   p.rdoc_pattern = ['README', 'LICENSE', 'CONTRIBUTORS', 'CHANGELOG', 'COPYING', 'lib/**/*.rb', 'doc/**/*.rdoc']
   p.docs_host = 'mongrel.cloudbur.st:/home/eweaver/www/mongrel/htdocs/web'
->>>>>>> fa3f48f6
   p.ignore_pattern = /^(pkg|site|projects|doc|log)|CVS|\.log/
   p.ruby_version = '>=1.8.4'
   p.dependencies = ['gem_plugin >=0.2.3']  
   p.extension_pattern = nil
   
-<<<<<<< HEAD
-  p.certificate_chain = case ENV['USER']
-    when 'eweaver' 
-      ['~/p/configuration/gem_certificates/mongrel/mongrel-public_cert.pem',
-       '~/p/configuration/gem_certificates/evan_weaver-mongrel-public_cert.pem']
-    when 'luislavena'
-      ['~/gem_certificates/mongrel-public_cert.pem',
-        '~/gem_certificates/luislavena-mongrel-public_cert.pem']    
-=======
   p.certificate_chain = case (ENV['USER'] || ENV['USERNAME']).downcase
     when 'eweaver' 
       ['~/p/configuration/gem_certificates/mongrel/mongrel-public_cert.pem',
@@ -43,43 +23,24 @@
     when 'luislavena', 'luis'
       ['~/projects/gem_certificates/mongrel-public_cert.pem',
         '~/projects/gem_certificates/luislavena-mongrel-public_cert.pem']    
->>>>>>> fa3f48f6
   end
   
   p.need_tar_gz = false
   p.need_tgz = true
 
-<<<<<<< HEAD
-  if RUBY_PLATFORM !~ /mswin|java/
-=======
   unless Platform.windows? or Platform.java?
->>>>>>> fa3f48f6
     p.extension_pattern = ["ext/**/extconf.rb"]
   end
 
   p.eval = proc do
-<<<<<<< HEAD
-    case RUBY_PLATFORM
-    when /mswin/
-      self.files += ['lib/http11.so']
-      self.platform = Gem::Platform::CURRENT
-      add_dependency('cgi_multipart_eof_fix', '>= 2.4')
-    when /java/
-=======
     if Platform.windows?
       self.files += ['lib/http11.so']
       self.platform = Gem::Platform::CURRENT
     elsif Platform.java?
->>>>>>> fa3f48f6
       self.files += ['lib/http11.jar']
       self.platform = 'jruby' # XXX Is this right?
     else
       add_dependency('daemons', '>= 1.0.3')
-<<<<<<< HEAD
-      add_dependency('fastthread', '>= 1.0.1')
-      add_dependency('cgi_multipart_eof_fix', '>= 2.4')
-=======
->>>>>>> fa3f48f6
     end
   end
 
@@ -132,11 +93,7 @@
   end
   task :compile => [filename]
 
-<<<<<<< HEAD
-when /java/
-=======
 elsif Platform.java?
->>>>>>> fa3f48f6
 
   # Avoid JRuby in-process launching problem
   begin
@@ -185,17 +142,9 @@
   sub_project("mongrel_cluster", :package)
   sub_project("mongrel_experimental", :package)
 
-<<<<<<< HEAD
-  sh("rake java package") unless RUBY_PLATFORM =~ /java/
-  
-  # XXX Broken by RubyGems 0.9.5
-  # sub_project("mongrel_service", :package) if RUBY_PLATFORM =~ /mswin/
-  # sh("rake mswin package") unless RUBY_PLATFORM =~ /mswin/
-=======
   sh("rake java package") unless Platform.windows?
   
   sub_project("mongrel_service", :package) if Platform.windows?
->>>>>>> fa3f48f6
 end
 
 task :install_requirements do
@@ -244,41 +193,6 @@
 #### Site upload tasks
 
 namespace :site do
-<<<<<<< HEAD
-
-  desc "Package and upload .gem files and .tgz files for Mongrel and all subprojects to http://mongrel.rubyforge.org/releases/"
-  task :source => [:package_all] do
-    rm_rf "pkg/gems"
-    rm_rf "pkg/tars"
-    mkdir_p "pkg/gems"
-    mkdir_p "pkg/tars"
-
-    FileList["**/*.gem"].each { |gem| mv gem, "pkg/gems" }
-    FileList["**/*.tgz"].each {|tgz| mv tgz, "pkg/tars" }
-
-    sh "rm -rf pkg/mongrel*"
-    sh "gem generate_index -d pkg"
-    sh "scp -r CHANGELOG pkg/* rubyforge.org:/var/www/gforge-projects/mongrel/releases/"
-    sh "svn log -v > SVN_LOG"
-    sh "scp -r SVN_LOG pkg/* rubyforge.org:/var/www/gforge-projects/mongrel/releases/"
-    rm "SVN_LOG"
-  end
-
-  desc "Upload the website"
-  task :web do
-    # Requires the 'webgem' gem
-    sh "cd site; webgen; webgen; curl 'http://feed43.com/mongrel.xml' > output/rss.xml; rsync -azv --no-perms --no-times output/* rubyforge.org:/var/www/gforge-projects/mongrel/"
-    puts "\nMake sure to re-run the site update 6 hours later if you updated the news. This delay is required for Feed43 to pick up the site changes."
-  end
-
-  desc "Upload the rdocs"
-  task :rdoc => [:doc] do
-    sh "rsync -azv --no-perms --no-times doc/* rubyforge.org:/var/www/gforge-projects/mongrel/rdoc/"
-    sh "cd projects/gem_plugin; rake site:rdoc"
-  end
-
-=======
->>>>>>> fa3f48f6
   desc "Upload the coverage report"
   task :coverage => [:rcov] do
     sh "rsync -azv --no-perms --no-times test/coverage/* mongrel.cloudbur.st:/home/eweaver/www/mongrel/htdocs/web/coverage" rescue nil
